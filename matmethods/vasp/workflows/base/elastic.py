# coding: utf-8

from __future__ import absolute_import, division, print_function, unicode_literals

"""
This module defines the elastic workflow
"""

from pymatgen.analysis.elasticity.strain import Deformation
from pymatgen import Structure

from fireworks import Firework, Workflow

from matmethods.utils.utils import get_logger, append_fw_wf
from matmethods.vasp.workflows.base.deformations import get_wf_deformations
from matmethods.vasp.firetasks.parse_outputs import ElasticTensorToDbTask

__author__ = 'Shyam Dwaraknath, Joseph Montoya'
__email__ = 'shyamd@lbl.gov, montoyjh@lbl.gov'

logger = get_logger(__name__)


<<<<<<< HEAD
def get_wf_elastic_constant(structure, vasp_input_set=None, vasp_cmd="vasp", norm_deformations=None,
                            shear_deformations=None, additional_deformations=None, db_file=None,
                            reciprocal_density=None, add_analysis_task=True):
=======
def get_wf_elastic_constant(structure, vasp_input_set=None, vasp_cmd="vasp",
                            norm_deformations=[-0.01, -0.005, 0.005, 0.01],
                            shear_deformations=[-0.06, -0.03, 0.03, 0.06],
                            additional_deformations = [],
                            db_file=None, user_kpoints_settings=None,
                            add_analysis_task=True):
>>>>>>> a68b658c
    """
    Returns a workflow to calculate elastic constants.

    Firework 1 : write vasp input set for structural relaxation,
                 run vasp,
                 pass run location,
                 database insertion.

    Firework 2 - number of total deformations: Static runs on the deformed structures
    
    last Firework : Analyze Stress/Strain data and fit the elastic tensor

    Args:
        structure (Structure): input structure to be optimized and run.
        norm_deformations (list): list of values to for normal deformations.
        shear_deformations (list): list of values to for shear deformations.
        additional_deformations (list of 3x3 array-likes): list of additional deformations.
        vasp_input_set (DictVaspInputSet): vasp input set.
        vasp_cmd (str): command to run.
        db_file (str): path to file containing the database credentials.
        user_kpoints_settings (int): user_kpoints_settings for standard input settings
        add_analysis_task (bool): boolean indicating whether to add analysis

    Returns:
        Workflow
    """
<<<<<<< HEAD

    # Generate deformations
    deformations = []
=======
    
    vis_relax = vasp_input_set or MPRelaxSet(structure, force_gamma=True)
    if user_kpoints_settings:
        v = vis_relax.as_dict()
        v.update({"user_kpoints_settings":user_kpoints_settings})
        vis_relax = vis_relax.__class__.from_dict(v)
    vis_static = MPStaticSet(structure, force_gamma=True,
                             user_kpoints_settings=user_kpoints_settings,
                             user_incar_settings={"ISIF":2, "ISTART":1})
>>>>>>> a68b658c

    if norm_deformations:
        deformations.extend([Deformation.from_index_amount(ind, amount)
                             for ind in [(0, 0), (1, 1), (2, 2)]
                             for amount in norm_deformations])
    if shear_deformations:
        deformations.extend([Deformation.from_index_amount(ind, amount)
                             for ind in [(0, 1), (0, 2), (1, 2)]
                             for amount in shear_deformations])

<<<<<<< HEAD
    if additional_deformations:
        deformations.extend([Deformation(defo_mat) for defo_mat in additional_deformations])
=======
    # Structure optimization firework
    fws.append(OptimizeFW(structure=structure, vasp_input_set=vis_relax,
                          vasp_cmd=vasp_cmd, db_file=db_file))
>>>>>>> a68b658c

    wf_elastic = get_wf_deformations(structure, deformations, vasp_input_set=vasp_input_set,
                                     lepsilon=False, vasp_cmd=vasp_cmd, db_file=db_file,
                                     reciprocal_density=reciprocal_density, pass_stress_strain=True)

    if add_analysis_task:
        fw_analysis = Firework(ElasticTensorToDbTask(structure=structure, db_file=db_file),
                               name="Analyze Elastic Data", spec={"_allow_fizzled_parents": True})
        append_fw_wf(wf_elastic, fw_analysis)

    wf_elastic.name = "{}:{}".format(structure.composition.reduced_formula, "elastic constants")

    return wf_elastic


if __name__ == "__main__":
    from pymatgen.util.testing import PymatgenTest

    structure = PymatgenTest.get_structure("Si")
    wf = get_wf_elastic_constant(structure)<|MERGE_RESOLUTION|>--- conflicted
+++ resolved
@@ -21,18 +21,9 @@
 logger = get_logger(__name__)
 
 
-<<<<<<< HEAD
 def get_wf_elastic_constant(structure, vasp_input_set=None, vasp_cmd="vasp", norm_deformations=None,
                             shear_deformations=None, additional_deformations=None, db_file=None,
-                            reciprocal_density=None, add_analysis_task=True):
-=======
-def get_wf_elastic_constant(structure, vasp_input_set=None, vasp_cmd="vasp",
-                            norm_deformations=[-0.01, -0.005, 0.005, 0.01],
-                            shear_deformations=[-0.06, -0.03, 0.03, 0.06],
-                            additional_deformations = [],
-                            db_file=None, user_kpoints_settings=None,
-                            add_analysis_task=True):
->>>>>>> a68b658c
+                            user_kpoints_settings=None, add_analysis_task=True):
     """
     Returns a workflow to calculate elastic constants.
 
@@ -59,11 +50,9 @@
     Returns:
         Workflow
     """
-<<<<<<< HEAD
 
     # Generate deformations
     deformations = []
-=======
     
     vis_relax = vasp_input_set or MPRelaxSet(structure, force_gamma=True)
     if user_kpoints_settings:
@@ -73,7 +62,6 @@
     vis_static = MPStaticSet(structure, force_gamma=True,
                              user_kpoints_settings=user_kpoints_settings,
                              user_incar_settings={"ISIF":2, "ISTART":1})
->>>>>>> a68b658c
 
     if norm_deformations:
         deformations.extend([Deformation.from_index_amount(ind, amount)
@@ -84,14 +72,8 @@
                              for ind in [(0, 1), (0, 2), (1, 2)]
                              for amount in shear_deformations])
 
-<<<<<<< HEAD
     if additional_deformations:
         deformations.extend([Deformation(defo_mat) for defo_mat in additional_deformations])
-=======
-    # Structure optimization firework
-    fws.append(OptimizeFW(structure=structure, vasp_input_set=vis_relax,
-                          vasp_cmd=vasp_cmd, db_file=db_file))
->>>>>>> a68b658c
 
     wf_elastic = get_wf_deformations(structure, deformations, vasp_input_set=vasp_input_set,
                                      lepsilon=False, vasp_cmd=vasp_cmd, db_file=db_file,
