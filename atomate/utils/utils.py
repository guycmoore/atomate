import logging
import os
import socket
import sys
from random import randint
from time import time

from fireworks import Workflow
from monty.json import MontyDecoder
from monty.serialization import loadfn
<<<<<<< HEAD
from pymatgen.core.composition import Composition

from fireworks import Workflow
=======
>>>>>>> bdca9135
from pymatgen.alchemy.materials import TransformedStructure
from pymatgen.core import Composition
from pymongo import MongoClient

__author__ = "Anubhav Jain, Kiran Mathew"
__email__ = "ajain@lbl.gov, kmathew@lbl.gov"


def env_chk(val, fw_spec, strict=True, default=None):
    """
    env_chk() is a way to set different values for a property depending
    on the worker machine. For example, you might have slightly different
    executable names or scratch directories on different machines.

    env_chk() works using the principles of the FWorker env in FireWorks.

    This helper method translates string "val" that looks like this:
    ">>ENV_KEY<<"
    to the contents of:
    fw_spec["_fw_env"][ENV_KEY]

    Otherwise, the string "val" is interpreted literally and passed-through as is.

    The fw_spec["_fw_env"] is in turn set by the FWorker. For more details,
    see: https://materialsproject.github.io/fireworks/worker_tutorial.html

    Since the fw_env can be set differently for each FireWorker, one can
    use this method to translate a single "val" into multiple possibilities,
    thus achieving different behavior on different machines.

    Args:
        val: any value, with ">><<" notation reserved for special env lookup values
        fw_spec: (dict) fw_spec where one can find the _fw_env keys
        strict (bool): if True, errors if env format (>><<) specified but cannot be found in fw_spec
        default: if val is None or env cannot be found in non-strict mode,
                 return default
    """
    if val is None:
        return default

    if isinstance(val, str) and val.startswith(">>") and val.endswith("<<"):
        if strict:
            return fw_spec["_fw_env"][val[2:-2]]
        return fw_spec.get("_fw_env", {}).get(val[2:-2], default)
    return val


def get_mongolike(d, key):
    """
    Retrieve a dict value using dot-notation like "a.b.c" from dict {"a":{"b":{"c": 3}}}
    Args:
        d (dict): the dictionary to search
        key (str): the key we want to retrieve with dot notation, e.g., "a.b.c"

    Returns:
        value from desired dict (whatever is stored at the desired key)

    """
    lead_key = key.split(".", 1)[0]
    try:
        lead_key = int(lead_key)  # for searching array data
    except Exception:
        pass

    if "." in key:
        remainder = key.split(".", 1)[1]
        return get_mongolike(d[lead_key], remainder)
    return d[lead_key]


def recursive_get_result(d, result):
    """
    Function that gets designated keys or values of d
    (i. e. those that start with "d>>" or "a>>") from
    the corresponding entry in result_dict, similar to
    FireWorks recursive_deserialize.

    Note that the plain ">>" notation will get a key from
    the result.as_dict() object and may use MongoDB
    dot notation, while "a>>" will get an attribute
    of the object.

    Examples:

    Getting a dict key from a VaspRun instance:
        recursive_get_result({"stress":">>output.ionic_steps.-1.stress"}, vasprun)
        --> {"stress":[[0.2, 0, 0], [0, 0.3, 0], [0, 0, 0.3]]}

    Getting an **attribute** from a vasprun:
        recursive_get_result({"epsilon":"a>>epsilon_static", vasprun}
        --> {"epsilon":-3.4}
    """
    if isinstance(d, str) and d[:2] == ">>":
        if hasattr(result, "as_dict"):
            result = result.as_dict()
        return get_mongolike(result, d[2:])

    elif isinstance(d, str) and d[:3] == "a>>":
        attribute = getattr(result, d[3:])
        if callable(attribute):
            attribute = attribute()
        return attribute

    elif isinstance(d, dict):
        return {k: recursive_get_result(v, result) for k, v in d.items()}

    elif isinstance(d, (list, tuple)):
        return [recursive_get_result(i, result) for i in d]

    else:
        return d


def get_logger(
    name,
    level=logging.DEBUG,
    log_format="%(asctime)s %(levelname)s %(name)s %(message)s",
    stream=sys.stdout,
):
    logger = logging.getLogger(name)
    logger.setLevel(level)
    formatter = logging.Formatter(log_format)
    sh = logging.StreamHandler(stream=stream)
    sh.setFormatter(formatter)
    logger.addHandler(sh)
    return logger


def get_meta_from_structure(structure):
   if isinstance(structure, TransformedStructure):
       structure = structure.final_structure


    comp = structure.composition
    elsyms = sorted({e.symbol for e in comp.elements})
    meta = {
        "nsites": structure.num_sites,
        "elements": elsyms,
        "nelements": len(elsyms),
        "formula": comp.formula,
        "formula_pretty": comp.reduced_formula,
        "formula_reduced_abc": Composition(comp.reduced_formula).alphabetical_formula,
        "formula_anonymous": comp.anonymized_formula,
        "chemsys": "-".join(elsyms),
        "is_ordered": structure.is_ordered,
        "is_valid": structure.is_valid(),
    }
    return meta

def get_fws_and_tasks(workflow, fw_name_constraint=None, task_name_constraint=None):
    """
    Helper method: given a workflow, returns back the fw_ids and task_ids that match name
    constraints. Used in developing multiple powerups.

    Args:
        workflow (Workflow): Workflow
        fw_name_constraint (str): a constraint on the FW name
        task_name_constraint (str): a constraint on the task name

    Returns:
       a list of tuples of the form (fw_id, task_id) of the RunVasp-type tasks
    """
    fws_and_tasks = []
    for idx_fw, fw in enumerate(workflow.fws):
        if fw_name_constraint is None or fw_name_constraint in fw.name:
            for idx_t, t in enumerate(fw.tasks):
                if task_name_constraint is None or task_name_constraint in str(t):
                    fws_and_tasks.append((idx_fw, idx_t))
    return fws_and_tasks


# TODO: @computron - move this somewhere else, maybe dedicated serialization package - @computron
# TODO: @computron - also review this code for clarity - @computron
def get_wf_from_spec_dict(structure, wfspec, common_param_updates=None):
    """
    Load a WF from a structure and a spec dict. This allows simple
    custom workflows to be constructed quickly via a YAML file.

    Args:
        structure (Structure): An input structure object.
        wfspec (dict): A dict specifying workflow. A sample of the dict in
            YAML format for the usual MP workflow is given as follows:

            ```
            fireworks:
            - fw: atomate.vasp.fireworks.core.OptimizeFW
            - fw: atomate.vasp.fireworks.core.StaticFW
              params:
                parents: 0
            - fw: atomate.vasp.fireworks.core.NonSCFUniformFW
              params:
                parents: 1
            - fw: atomate.vasp.fireworks.core.NonSCFLineFW
              params:
                parents: 1
            common_params:
              db_file: db.json
              $vasp_cmd: $HOME/opt/vasp
            name: bandstructure
            metadata:
                tag: testing_workflow
            ```

            The `fireworks` key is a list of Fireworks; it is expected that
            all such Fireworks have "structure" as the first argument and
            other optional arguments following that. Each Firework is specified
            via "fw": <explicit path>.

            You can pass arguments into the constructor using the special
            keyword `params`, which is a dict. Any param starting with a $ will
            be expanded using environment variables.If multiple fireworks share
            the same `params`, you can use `common_params` to specify a common
            set of arguments that are passed to all fireworks. Local params
            take precedent over global params.

            Another special keyword is `parents`, which provides
            the *indices* of the parents of that particular Firework in the
            list. This allows you to link the Fireworks into a logical
            workflow.

            Finally, `name` is used to set the Workflow name
            (structure formula + name) which can be helpful in record keeping.
        common_param_updates (dict): A dict specifying any user-specified updates to common_params

    Returns:
        Workflow
    """

    dec = MontyDecoder()

    def process_params(d):
        decoded = {}
        for k, v in d.items():
            if k.startswith("$"):
                if isinstance(v, list):
                    v = [os.path.expandvars(i) for i in v]
                elif isinstance(v, dict):
                    v = {k2: os.path.expandvars(v2) for k2, v2 in v.items()}
                else:
                    v = os.path.expandvars(v)
            decoded[k.strip("$")] = dec.process_decoded(v)
        return decoded

    fws = []
    common_params = process_params(wfspec.get("common_params", {}))
    if common_param_updates:
        common_params.update(common_param_updates)
    for d in wfspec["fireworks"]:
        modname, classname = d["fw"].rsplit(".", 1)
        cls_ = load_class(modname, classname)
        params = process_params(d.get("params", {}))
        for k in common_params:
            if k not in params:  # common params don't override local params
                params[k] = common_params[k]
        if "parents" in params:
            if isinstance(params["parents"], int):
                params["parents"] = fws[params["parents"]]
            else:
                p = []
                for parent_idx in params["parents"]:
                    p.append(fws[parent_idx])
                params["parents"] = p
        fws.append(cls_(structure=structure, **params))

    wfname = (
        "{}:{}".format(structure.composition.reduced_formula, wfspec["name"])
        if wfspec.get("name")
        else structure.composition.reduced_formula
    )

    return Workflow(fws, name=wfname, metadata=wfspec.get("metadata"))


def load_class(modulepath, classname):
    """
    Load and return the class from the given module.

    Args:
        modulepath (str): dotted path to the module. eg: "pymatgen.io.vasp.sets"
        classname (str): name of the class to be loaded.

    Returns:
        class
    """
    mod = __import__(modulepath, globals(), locals(), [classname], 0)
    return getattr(mod, classname)


def recursive_update(d, u):
    """
    Recursive updates d with values from u
    Args:
        d (dict): dict to update
        u (dict): updates to propogate
    """

    for k, v in u.items():
        if k in d:
            if isinstance(v, dict) and isinstance(d[k], dict):
                recursive_update(d[k], v)
            else:
                d[k] = v
        else:
            d[k] = v


def get_a_unique_id():
    ts = f"{time():.4f}"
    ts += str(randint(0, 9999)).zfill(4)
    return ts


def get_uri(dir_name):
    """
    Returns the URI path for a directory. This allows files hosted on
    different file servers to have distinct locations.
    Args:
        dir_name:
            A directory name.
    Returns:
        Full URI path, e.g., fileserver.host.com:/full/path/of/dir_name.
    """
    fullpath = os.path.abspath(dir_name)
    try:
        hostname = socket.gethostbyaddr(socket.gethostname())[0]
    except Exception:
        hostname = socket.gethostname()
    return f"{hostname}:{fullpath}"


def get_database(config_file=None, settings=None, admin=False, **kwargs):
    d = loadfn(config_file) if settings is None else settings

    try:
        user = d["admin_user"] if admin else d["readonly_user"]
        passwd = d["admin_password"] if admin else d["readonly_password"]
    except (KeyError, TypeError, ValueError):
        logger.warning(
            "No {admin,readonly}_user/password found in config. file, "
            "accessing DB without authentication"
        )
        user = None
        passwd = None

    if "authsource" in d and "authsource" not in kwargs:
        kwargs["authsource"] = d["authsource"]

    conn = MongoClient(
        host=d["host"], port=d["port"], username=user, password=passwd, **kwargs
    )
    db = conn[d["database"]]

    return db


logger = get_logger(__name__)<|MERGE_RESOLUTION|>--- conflicted
+++ resolved
@@ -8,14 +8,8 @@
 from fireworks import Workflow
 from monty.json import MontyDecoder
 from monty.serialization import loadfn
-<<<<<<< HEAD
+from pymatgen.alchemy.materials import TransformedStructure
 from pymatgen.core.composition import Composition
-
-from fireworks import Workflow
-=======
->>>>>>> bdca9135
-from pymatgen.alchemy.materials import TransformedStructure
-from pymatgen.core import Composition
 from pymongo import MongoClient
 
 __author__ = "Anubhav Jain, Kiran Mathew"
