--- conflicted
+++ resolved
@@ -74,22 +74,10 @@
             if self.get("molecule"):
                 mol = self.get("molecule")
                 # check if mol and prev_calc_mol are isomorphic
-<<<<<<< HEAD
                 mol_graph = MoleculeGraph.with_local_env_strategy(mol,
                                                                   OpenBabelNN())
                 prev_mol_graph = MoleculeGraph.with_local_env_strategy(prev_calc_mol,
                                                                        OpenBabelNN())
-=======
-                mol_graph = MoleculeGraph.with_local_env_strategy(
-                    mol, OpenBabelNN(), reorder=False, extend_structure=False
-                )
-                prev_mol_graph = MoleculeGraph.with_local_env_strategy(
-                    prev_calc_mol,
-                    OpenBabelNN(),
-                    reorder=False,
-                    extend_structure=False,
-                )
->>>>>>> bdca9135
                 # If they are isomorphic, aka a previous FW has not changed bonding,
                 # then we will use prev_calc_mol. If bonding has changed, we will use mol.
                 if mol_graph.isomorphic_to(prev_mol_graph):
@@ -162,22 +150,10 @@
             if self.get("molecule"):
                 mol = self.get("molecule")
                 # check if mol and prev_calc_mol are isomorphic
-<<<<<<< HEAD
                 mol_graph = MoleculeGraph.with_local_env_strategy(mol,
                                                                   OpenBabelNN())
                 prev_mol_graph = MoleculeGraph.with_local_env_strategy(prev_calc_mol,
                                                                        OpenBabelNN())
-=======
-                mol_graph = MoleculeGraph.with_local_env_strategy(
-                    mol, OpenBabelNN(), reorder=False, extend_structure=False
-                )
-                prev_mol_graph = MoleculeGraph.with_local_env_strategy(
-                    prev_calc_mol,
-                    OpenBabelNN(),
-                    reorder=False,
-                    extend_structure=False,
-                )
->>>>>>> bdca9135
                 if mol_graph.isomorphic_to(prev_mol_graph):
                     mol = prev_calc_mol
                 else:
