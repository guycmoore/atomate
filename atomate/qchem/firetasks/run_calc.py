--- conflicted
+++ resolved
@@ -45,11 +45,7 @@
 
         logger.info(f"Running command: {cmd}")
         return_code = subprocess.call(cmd, shell=True)
-<<<<<<< HEAD
-        logger.info("Command {} finished running with return code: {}".format(cmd, return_code))
-=======
         logger.info(f"Command {cmd} finished running with return code: {return_code}")
->>>>>>> 5b849336
 
 
 @explicit_serialize
