import json
import os

from fireworks import FiretaskBase, FWAction, explicit_serialize
from fireworks.utilities.fw_serializers import DATETIME_HANDLER

from atomate.common.firetasks.glue_tasks import get_calc_loc
from atomate.qchem.database import QChemCalcDb
from atomate.utils.utils import env_chk
from atomate.utils.utils import get_logger
from atomate.qchem.drones import QChemDrone

__author__ = "Samuel Blau"
__copyright__ = "Copyright 2018, The Materials Project"
__version__ = "0.1"
__maintainer__ = "Samuel Blau"
__email__ = "samblau1@gmail.com"
__status__ = "Alpha"
__date__ = "4/25/18"
__credits__ = "Brandon Wood, Shyam Dwaraknath, Xiaohui Qu"

logger = get_logger(__name__)


@explicit_serialize
class QChemToDb(FiretaskBase):
    """
    Enter a QChem run into the database. Uses current directory unless you
    specify calc_dir or calc_loc.

    Optional params:
        calc_dir (str): path to dir (on current filesystem) that contains QChem
            input and output files. Default: use current working directory.
        calc_loc (str OR bool): if True will set most recent calc_loc. If str
            search for the most recent calc_loc with the matching name
        input_file (str): name of the QChem input file
        output_file (str): name of the QChem output file
        additional_fields (dict): dict of additional fields to add
        db_file (str): path to file containing the database credentials.
            Supports env_chk. Default: write data to JSON file.
        fw_spec_field (str): if set, will update the task doc with the contents
            of this key in the fw_spec.
        multirun (bool): Whether the job to parse includes multiple
            calculations in one input / output pair.
        runs (list): Series of file suffixes that the Drone should look for
            when parsing output.
    """

    optional_params = [
<<<<<<< HEAD
        "calc_dir", "calc_loc", "input_file", "output_file",
        "additional_fields", "db_file", "fw_spec_field", "multirun",
        "runs"
=======
        "calc_dir",
        "calc_loc",
        "input_file",
        "output_file",
        "additional_fields",
        "db_file",
        "fw_spec_field",
        "multirun",
>>>>>>> b9ad04e3
    ]

    def run_task(self, fw_spec):
        # get the directory that contains the QChem dir to parse
        calc_dir = os.getcwd()
        if "calc_dir" in self:
            calc_dir = self["calc_dir"]
        elif self.get("calc_loc"):
            calc_dir = get_calc_loc(self["calc_loc"], fw_spec["calc_locs"])["path"]
        input_file = self.get("input_file", "mol.qin")
        output_file = self.get("output_file", "mol.qout")
        multirun = self.get("multirun", False)
        runs = self.get("runs", None)

        # parse the QChem directory
        logger.info(f"PARSING DIRECTORY: {calc_dir}")

        additional_fields = self.get("additional_fields", {})

        drone = QChemDrone(runs=runs, additional_fields=additional_fields)

        # assimilate (i.e., parse)
        task_doc = drone.assimilate(
            path=calc_dir,
            input_file=input_file,
            output_file=output_file,
            multirun=multirun,
        )

        # Check for additional keys to set based on the fw_spec
        if self.get("fw_spec_field"):
            task_doc.update(
                {self.get("fw_spec_field"): fw_spec.get(self.get("fw_spec_field"))}
            )

        # Update fw_spec with final/optimized structure
        update_spec = {}
        if task_doc.get("output").get("optimized_molecule"):
            update_spec["prev_calc_molecule"] = task_doc["output"]["optimized_molecule"]
            update_spec["prev_calc_mulliken"] = task_doc["output"]["mulliken"]
            if "RESP" in task_doc["output"]:
                update_spec["prev_calc_resp"] = task_doc["output"]["RESP"]
            elif "ESP" in task_doc["output"]:
                update_spec["prev_calc_esp"] = task_doc["output"]["ESP"]

        # get the database connection
        db_file = env_chk(self.get("db_file"), fw_spec)

        # db insertion or taskdoc dump
        if not db_file:
            with open(os.path.join(calc_dir, "task.json"), "w") as f:
                f.write(json.dumps(task_doc, default=DATETIME_HANDLER))
        else:
            mmdb = QChemCalcDb.from_db_file(db_file, admin=True)
            t_id = mmdb.insert(task_doc)
            logger.info(f"Finished parsing with task_id: {t_id}")

        return FWAction(
            stored_data={"task_id": task_doc.get("task_id", None)},
            update_spec=update_spec,
        )<|MERGE_RESOLUTION|>--- conflicted
+++ resolved
@@ -47,20 +47,9 @@
     """
 
     optional_params = [
-<<<<<<< HEAD
         "calc_dir", "calc_loc", "input_file", "output_file",
         "additional_fields", "db_file", "fw_spec_field", "multirun",
         "runs"
-=======
-        "calc_dir",
-        "calc_loc",
-        "input_file",
-        "output_file",
-        "additional_fields",
-        "db_file",
-        "fw_spec_field",
-        "multirun",
->>>>>>> b9ad04e3
     ]
 
     def run_task(self, fw_spec):
